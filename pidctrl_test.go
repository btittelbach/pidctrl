package pidctrl

import (
	"fmt"
	"testing"
	"time"
)

var tests = []struct {
	p       float64
	i       float64
	d       float64
	updates []*testUpdate
}{
	// p-only controller
	{
		p: 0.5,
		updates: []*testUpdate{
			{setpoint: 10, input: 5, output: 2.5},
			{input: 10, output: 0},
			{input: 15, output: -2.5},
			{input: 100, output: -45},
			{setpoint: 1, input: 0, output: 0.5},
		},
	},
	// i-only controller
	{
		i: 0.5,
		updates: []*testUpdate{
			{setpoint: 10, input: 5, duration: time.Second, output: 2.5},
			{input: 5, duration: time.Second, output: 5},
			{input: 5, duration: time.Second, output: 7.5},
			{input: 15, duration: time.Second, output: 5},
			{input: 20, duration: time.Second, output: 0},
		},
	},
	// d-only controller
	{
		d: 0.5,
		updates: []*testUpdate{
			{setpoint: 10, input: 5, duration: time.Second, output: -2.5},
			{input: 5, duration: time.Second, output: 0},
			{input: 10, duration: time.Second, output: -2.5},
		},
	},
	// pid controller
	{
		p: 0.5,
		i: 0.5,
		d: 0.5,
		updates: []*testUpdate{
			{setpoint: 10, input: 5, duration: time.Second, output: 2.5},
			{input: 10, duration: time.Second, output: 0},
			{input: 15, duration: time.Second, output: -5},
			{input: 100, duration: time.Second, output: -132.5},
<<<<<<< HEAD
			{setpoint: 1, duration: time.Second, input: 0, output: 1.5},
			{input: 100, duration: time.Second, output: -150},
			{input: 115, duration: time.Second, output: -150},
			{input: 130, duration: time.Second, output: -150},
			{input: 99, duration: time.Second, output: -150},
			{input: 0, duration: time.Second, output: -66},
			{input: -10, duration: time.Second, output: -100},
=======
			{setpoint: 1, duration: time.Second, input: 0, output: 6},
>>>>>>> 4bce6812
		},
	},
}

type testUpdate struct {
	setpoint float64
	input    float64
	duration time.Duration
	output   float64
}

func (u *testUpdate) check(c *PIDController) error {
	if u.setpoint != 0 {
		c.Set(u.setpoint)
	}
	output := c.UpdateDuration(u.input, u.duration)
	if output != u.output {
		return fmt.Errorf("Bad output: %f != %f (%#v)", output, u.output, u)
	}
	return nil
}

func TestUpdate_p(t *testing.T) {
	for i, test := range tests {
		t.Logf("-- test #%d", i+1)
		c := NewPIDController(test.p, test.i, test.d)
		c.SetOutputLimits(-150, 10)
		for _, u := range test.updates {
			if err := u.check(c); err != nil {
				t.Error(err)
			}
		}
	}
}<|MERGE_RESOLUTION|>--- conflicted
+++ resolved
@@ -53,17 +53,13 @@
 			{input: 10, duration: time.Second, output: 0},
 			{input: 15, duration: time.Second, output: -5},
 			{input: 100, duration: time.Second, output: -132.5},
-<<<<<<< HEAD
-			{setpoint: 1, duration: time.Second, input: 0, output: 1.5},
+			{setpoint: 1, duration: time.Second, input: 0, output: 6},
 			{input: 100, duration: time.Second, output: -150},
 			{input: 115, duration: time.Second, output: -150},
 			{input: 130, duration: time.Second, output: -150},
 			{input: 99, duration: time.Second, output: -150},
 			{input: 0, duration: time.Second, output: -66},
 			{input: -10, duration: time.Second, output: -100},
-=======
-			{setpoint: 1, duration: time.Second, input: 0, output: 6},
->>>>>>> 4bce6812
 		},
 	},
 }
