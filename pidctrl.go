--- conflicted
+++ resolved
@@ -33,17 +33,6 @@
 	return c.setpoint
 }
 
-<<<<<<< HEAD
-// SetDeriveMethod changes the derivation method.
-func (c *PIDController) SetDeriveMethod(dm DeriveMethodType) {
-	c.deriveOn = dm
-}
-
-// GetDeriveMethod returns the derivation method.
-func (c *PIDController) GetDeriveMethod() DeriveMethodType {
-	return c.deriveOn
-}
-
 // SetPID changes the P, I, and D constants
 func (c *PIDController) SetPID(p, i, d float64) {
 	c.p = p
@@ -56,8 +45,6 @@
 	return c.p, c.i, c.d
 }
 
-=======
->>>>>>> 6c370eed
 // Update is identical to UpdateDuration, but automatically keeps track of the
 // durations between updates.
 func (c *PIDController) Update(value float64) float64 {
@@ -84,10 +71,5 @@
 		d = -((value - c.prevValue) / dt)
 	}
 	c.prevValue = value
-<<<<<<< HEAD
-	c.prevErr = err
 	return (c.p * err) + c.integral + (c.d * d)
-=======
-	return (c.p * err) + (c.i * c.integral) + (c.d * d)
->>>>>>> 6c370eed
 }